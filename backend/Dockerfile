--- conflicted
+++ resolved
@@ -38,13 +38,12 @@
         gcc \
         nano \
         vim \
-<<<<<<< HEAD
-=======
+
         ############                          ###########################
         tesseract-ocr \        
         tesseract-ocr-eng \   
         ######## ################################                             #####################3
->>>>>>> d6915bd7
+
         poppler-utils && \
     rm -rf /var/lib/apt/lists/* && \
     apt-get clean
