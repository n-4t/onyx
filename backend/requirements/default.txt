aioboto3==14.0.0
aiohttp==3.11.16
alembic==1.10.4
asyncpg==0.30.0
atlassian-python-api==3.41.16
beautifulsoup4==4.12.3
boto3==1.36.23
celery==5.5.1
chardet==5.2.0
chonkie==1.0.10
dask==2023.8.1
ddtrace==3.10.0
discord.py==2.4.0
distributed==2023.8.1
fastapi==0.115.12
fastapi-users==14.0.1
fastapi-users-db-sqlalchemy==5.0.0
filelock==3.15.4
google-api-python-client==2.86.0
google-cloud-aiplatform==1.58.0
google-auth-httplib2==0.1.0
google-auth-oauthlib==1.0.0
# GPT4All library has issues running on Macs and python:3.11.4-slim-bookworm
# will reintroduce this when library version catches up
# gpt4all==2.0.2
httpcore==1.0.5
httpx[http2]==0.27.0
httpx-oauth==0.15.1
huggingface-hub==0.29.0
inflection==0.5.1
jira==3.5.1
jsonref==1.1.0
trafilatura==1.12.2
langchain==0.3.23
langchain-community==0.3.21
langchain-core==0.3.51
langchain-openai==0.2.9
langchain-text-splitters==0.3.8
langchainhub==0.1.21
langgraph==0.2.72
langgraph-checkpoint==2.0.13
langgraph-sdk==0.1.44
litellm==1.72.2 
lxml==5.3.0
lxml_html_clean==0.2.2
Mako==1.2.4
msal==1.28.0
nltk==3.9.1
Office365-REST-Python-Client==2.5.9
oauthlib==3.2.2
openai==1.75.0
openpyxl==3.1.2
passlib==1.7.4
playwright==1.41.2
psutil==5.9.5
psycopg2-binary==2.9.9
puremagic==1.28
pyairtable==3.0.1
pycryptodome==3.19.1
pydantic==2.8.2
PyGithub==2.5.0
python-dateutil==2.8.2
python-gitlab==5.6.0
python-pptx==0.6.23
pypdf==5.4.0
pytest-mock==3.12.0
pytest-playwright==0.7.0
python-docx==1.1.2
python-dotenv==1.0.0
python-multipart==0.0.20
pywikibot==9.0.0
redis==5.0.8
requests==2.32.2
requests-oauthlib==1.3.1
retry==0.9.2  # This pulls in py which is in CVE-2022-42969, must remove py from image
rfc3986==1.5.0
setfit==1.1.1
simple-salesforce==1.12.6
slack-sdk==3.20.2
SQLAlchemy[mypy]==2.0.15
starlette==0.46.1
supervisor==4.2.5
RapidFuzz==3.13.0
tiktoken==0.7.0
timeago==1.0.16
transformers==4.49.0
unstructured==0.15.1
unstructured-client==0.25.4
uvicorn==0.21.1
zulip==0.8.2
hubspot-api-client==8.1.0
asana==5.0.8
dropbox==11.36.2
boto3-stubs[s3]==1.34.133
shapely==2.0.6
stripe==10.12.0
urllib3==2.2.3
mistune==0.8.4
sentry-sdk==2.14.0
prometheus_client==0.21.0
fastapi-limiter==0.1.6
prometheus_fastapi_instrumentator==7.1.0
sendgrid==6.11.0
<<<<<<< HEAD
PyMuPDF>=1.23.0   # these are new
requests>=2.31.0  #
Pillow>=10.0.0    #
=======
PyMuPDF>=1.23.0      #new
requests>=2.31.0
Pillow>=10.0.0
>>>>>>> d6915bd7
<|MERGE_RESOLUTION|>--- conflicted
+++ resolved
@@ -101,12 +101,7 @@
 fastapi-limiter==0.1.6
 prometheus_fastapi_instrumentator==7.1.0
 sendgrid==6.11.0
-<<<<<<< HEAD
+
 PyMuPDF>=1.23.0   # these are new
 requests>=2.31.0  #
 Pillow>=10.0.0    #
-=======
-PyMuPDF>=1.23.0      #new
-requests>=2.31.0
-Pillow>=10.0.0
->>>>>>> d6915bd7
